#!/bin/bash
# Usage:
# "./elastic-container.sh start" to start the Elasticsearch node and connected Kibana instance.
# "./elastic-container.sh stop" to stop the Elasticsearch node and connected Kibana instance.
# "./elastic-container.sh stop" to restart the Elasticsearch node and connected Kibana instance.
# "./elastic-container.sh status" to get the status of the Elasticsearch node and connected Kibana instance.
# No data is retained!

# Define variables
ELASTIC_PASSWORD="password"
ELASTICSEARCH_URL="http://elasticsearch:9200"
STACK_VERSION="7.12.1"
#STACK_VERSION="8.0.0-SNAPSHOT"

if [ $1 == start ] 2> /dev/null
then
docker network create elastic 2> /dev/null
docker run -d --network elastic --rm --name elasticsearch -p 9200:9200 -p 9300:9300 \
-e "discovery.type=single-node" \
-e "xpack.security.enabled=true" \
-e "xpack.security.authc.api_key.enabled=true" \
-e "ELASTIC_PASSWORD=${ELASTIC_PASSWORD}" \
docker.elastic.co/elasticsearch/elasticsearch:${STACK_VERSION}
docker run -d --network elastic --rm --name kibana -p 5601:5601 \
-v $(pwd)/kibana.yml:/usr/share/kibana/config/kibana.yml \
-e "ELASTICSEARCH_HOSTS=${ELASTICSEARCH_URL}" \
-e "ELASTICSEARCH_USERNAME=elastic" \
-e "ELASTICSEARCH_PASSWORD=${ELASTIC_PASSWORD}" \
docker.elastic.co/kibana/kibana:${STACK_VERSION}

else
if [ $1 == stop ] 2> /dev/null
then
docker stop elasticsearch 2> /dev/null
docker stop kibana 2> /dev/null
docker network rm elastic 2> /dev/null

else
<<<<<<< HEAD
if [ $1 == restart ] 2> /dev/null
then
docker restart elasticsearch 2> /dev/null
docker restart kibana 2> /dev/null

else
=======
>>>>>>> 634304cd
if [ $1 == status ] 2> /dev/null
then
docker ps -f "name=kibana" -f "name=elasticsearch" --format "table {{.Names}}: {{.Status}}"

else
echo "Proper syntax not used. Try ./elastic-container {start,stop,restart,status}"
fi
fi
fi
fi<|MERGE_RESOLUTION|>--- conflicted
+++ resolved
@@ -1,17 +1,33 @@
 #!/bin/bash
+
+# Simple script to start an Elasticsearch and Kibana instance with Fleet and the Detection Engine. No data is retained. For information on customizing, see the Github repository.
+#
 # Usage:
-# "./elastic-container.sh start" to start the Elasticsearch node and connected Kibana instance.
-# "./elastic-container.sh stop" to stop the Elasticsearch node and connected Kibana instance.
-# "./elastic-container.sh stop" to restart the Elasticsearch node and connected Kibana instance.
-# "./elastic-container.sh status" to get the status of the Elasticsearch node and connected Kibana instance.
-# No data is retained!
+# sh elastic-container.sh {option}
+#
+# Options:
+# stage - download the Elasticsearch and Kibana nodes. This does not start them.
+# start - start the Elasticsearch node and connected Kibana instance.
+# stop - stop the Elasticsearch node and connected Kibana instance.
+# restart - restart the Elasticsearch node and connected Kibana instance.
+# status - get the status of the Elasticsearch node and connected Kibana instance.
+#
+# More information at https://github.com/peasead/elastic-container"
 
 # Define variables
 ELASTIC_PASSWORD="password"
 ELASTICSEARCH_URL="http://elasticsearch:9200"
-STACK_VERSION="7.12.1"
+STACK_VERSION="7.13.0"
 #STACK_VERSION="8.0.0-SNAPSHOT"
 
+Help
+
+if [ $1 == stage ] 2> /dev/null
+then
+docker pull docker.elastic.co/elasticsearch/elasticsearch:${STACK_VERSION}
+docker pull docker.elastic.co/kibana/kibana:${STACK_VERSION}
+
+else
 if [ $1 == start ] 2> /dev/null
 then
 docker network create elastic 2> /dev/null
@@ -36,21 +52,19 @@
 docker network rm elastic 2> /dev/null
 
 else
-<<<<<<< HEAD
 if [ $1 == restart ] 2> /dev/null
 then
 docker restart elasticsearch 2> /dev/null
 docker restart kibana 2> /dev/null
 
 else
-=======
->>>>>>> 634304cd
 if [ $1 == status ] 2> /dev/null
 then
 docker ps -f "name=kibana" -f "name=elasticsearch" --format "table {{.Names}}: {{.Status}}"
 
 else
-echo "Proper syntax not used. Try ./elastic-container {start,stop,restart,status}"
+echo "Proper syntax not used. Try ./elastic-container {stage,start,stop,restart,status}"
+fi
 fi
 fi
 fi
